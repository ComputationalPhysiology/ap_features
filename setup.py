#!/usr/bin/env python

"""The setup script."""
import sys

from setuptools import Extension, setup


def check_for_openmp():
    import glob
    import os
    import subprocess
    import tempfile
    from distutils.ccompiler import new_compiler
    from distutils.errors import CompileError, LinkError

    CCODE = """
    #include <omp.h>
    #include <stdio.h>

    int main(void) {
        #pragma omp parallel num_threads(2)
        printf("nthreads=%d\\n", omp_get_num_threads());

        return 0;
    }
    """

    with tempfile.TemporaryDirectory() as tmp_dir:
        start_dir = os.path.abspath(".")

        try:
            os.chdir(tmp_dir)

            filename = "test_openmp.c"
            # Write test program
            with open(filename, "w") as f:
                f.write(CCODE)

            os.mkdir("objects")

            link_flags = get_openmp_link_args()
            compile_flags = get_openmp_compile_args()
            ccompiler = new_compiler()
            # Compile, test program
            ccompiler.compile(
                [filename], output_dir="objects", extra_postargs=compile_flags
            )

            # Link test program
            objects = glob.glob(os.path.join("objects", "*" + ccompiler.obj_extension))
            ccompiler.link_executable(
                objects, filename.split(".")[0], extra_postargs=link_flags
            )

            # Run test program
            output = subprocess.check_output(f'./{filename.split(".")[0]}')
            output = output.decode(sys.stdout.encoding or "utf-8").splitlines()

            if "nthreads=" in output[0]:
                nthreads = int(output[0].strip().split("=")[1])
                if len(output) == nthreads:
                    is_openmp_supported = True
                else:
                    print(
                        "Unexpected number of lines from output of test OpenMP "
                        "program (output was {0})".format(output)
                    )
                    is_openmp_supported = False
            else:
                print(
                    "Unexpected output from test OpenMP "
                    "program (output was {0})".format(output)
                )
                is_openmp_supported = False
        except (CompileError, LinkError, subprocess.CalledProcessError):
            is_openmp_supported = False

        finally:
            os.chdir(start_dir)

    return is_openmp_supported


def get_openmp_compile_args():
    extra_compile_args = ["-fopenmp"]
    if sys.platform == "darwin":
        extra_compile_args = ["-Xclang", "-fopenmp"]
    elif sys.platform == "win32":
        extra_compile_args = ["-openmp"]
    return extra_compile_args


def get_openmp_link_args():
    extra_link_args = ["-fopenmp"]
    if sys.platform == "darwin":
        extra_link_args = ["-lomp"]
    elif sys.platform == "win32":
        extra_link_args = []
    return extra_link_args



def collect_c_functions(source_files):
    import re

    cdecl_re = re.compile(r"(\S+)\s+CDECL\s+(\w+)")

    def collect_c_functions_file(source_file):
        with open(source_file, 'r') as f:
            code = f.read()

        m_list = cdecl_re.findall(code)
        function_names = [m[1] for m in m_list]
        return function_names

    all_function_names = []
    for source_file in source_files:
        all_function_names.extend(
            collect_c_functions_file(source_file)
        )

    return all_function_names


def get_extension():
    import os

    extra_compile_args = []
    extra_link_args = []
    disable_openmp = 'DISABLE_OPENMP' in os.environ
    if not disable_openmp and check_for_openmp():
        extra_compile_args = get_openmp_compile_args()
        extra_link_args = get_openmp_link_args()

    sources = ["src/cost_terms.c"]
    c_functions = collect_c_functions(sources)

    return Extension(
        "ap_features.cost_terms",
<<<<<<< HEAD
        sources,
=======
        ["src/c/cost_terms.c"],
>>>>>>> 841f2d54
        extra_compile_args=extra_compile_args,
        extra_link_args=extra_link_args,
        export_symbols=c_functions,
    )


requirements = ["numpy", "numba", "tqdm"]

setup(
    ext_modules=[get_extension()],
    version="0.1.2",
)<|MERGE_RESOLUTION|>--- conflicted
+++ resolved
@@ -133,16 +133,12 @@
         extra_compile_args = get_openmp_compile_args()
         extra_link_args = get_openmp_link_args()
 
-    sources = ["src/cost_terms.c"]
+    sources = ["src/c/cost_terms.c"]
     c_functions = collect_c_functions(sources)
 
     return Extension(
         "ap_features.cost_terms",
-<<<<<<< HEAD
         sources,
-=======
-        ["src/c/cost_terms.c"],
->>>>>>> 841f2d54
         extra_compile_args=extra_compile_args,
         extra_link_args=extra_link_args,
         export_symbols=c_functions,
